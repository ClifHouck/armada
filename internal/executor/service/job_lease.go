--- conflicted
+++ resolved
@@ -116,13 +116,8 @@
 	failedIds := commonUtil.SubtractStringList(jobIds, renewedJobIds.Ids)
 	failedPods := filterPodsByJobId(pods, failedIds)
 	if len(failedIds) > 0 {
-<<<<<<< HEAD
 		log.Warnf("Server has prevented renewing of job lease for jobs %s", strings.Join(failedIds, ","))
 		jobLeaseService.ClusterContext.DeletePods(failedPods)
-=======
-		log.Errorf("Failed to renew job lease for jobs %s", strings.Join(failedIds, ","))
-		jobLeaseService.clusterContext.DeletePods(failedPods)
->>>>>>> cde80920
 	}
 }
 
